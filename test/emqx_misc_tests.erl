--- conflicted
+++ resolved
@@ -62,8 +62,4 @@
     receive bar -> ok end.
 
 conn_proc_mng_policy(L) ->
-<<<<<<< HEAD
-    emqx_misc:conn_proc_mng_policy(#{message_queue_len => L}).
-=======
-    emqx_misc:conn_proc_mng_policy(#{message_queue_len => L}).
->>>>>>> 873a08dc
+    emqx_misc:conn_proc_mng_policy(#{message_queue_len => L}).