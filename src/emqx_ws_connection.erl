--- conflicted
+++ resolved
@@ -199,11 +199,7 @@
 websocket_info(emit_stats, State = #state{proto_state = ProtoState}) ->
     Stats = lists:append([wsock_stats(), emqx_misc:proc_stats(),
                           emqx_protocol:stats(ProtoState)]),
-<<<<<<< HEAD
-    emqx_cm:set_client_stats(emqx_protocol:client_id(ProtoState), Stats),
-=======
     emqx_cm:set_conn_stats(emqx_protocol:clientid(ProtoState), Stats),
->>>>>>> 1607e576
     {ok, State#state{stats_timer = undefined}, hibernate};
 
 websocket_info({keepalive, start, Interval}, State) ->
